--- conflicted
+++ resolved
@@ -91,11 +91,7 @@
 @pytest.fixture(scope="module", params=ALL_CRITERION)
 def line_search(estimator, param_grid, request):
     # Multi-grids not supported in line search mode.
-<<<<<<< HEAD
     param_grid_lines = sorted((key, values) for key, values in param_grid[0].items())
-=======
-    param_grid_lines = sorted([(key, values) for key, values in param_grid[0].items()])
->>>>>>> 527661a5
     line_searcher = LineSearch(
         estimator, param_grid_lines, opt_selection_method=request.param, n_iter=3
     )
