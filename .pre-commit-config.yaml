--- conflicted
+++ resolved
@@ -18,11 +18,7 @@
     args: ['--maxkb=500']
 
 - repo: https://github.com/psf/black
-<<<<<<< HEAD
-  rev: 23.10.1
-=======
   rev: 23.11.0
->>>>>>> 27ceb35f
   hooks:
   - id: black
 
@@ -75,10 +71,6 @@
   - id: rst-inline-touching-normal
 
 -   repo: https://github.com/pre-commit/mirrors-mypy
-<<<<<<< HEAD
-    rev: 'v1.6.1'  # Use the sha / tag you want to point at
-=======
     rev: 'v1.7.0'  # Use the sha / tag you want to point at
->>>>>>> 27ceb35f
     hooks:
     -   id: mypy