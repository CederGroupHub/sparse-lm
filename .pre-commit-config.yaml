# See https://pre-commit.com for more information
# See https://pre-commit.com/hooks.html for more hooks

ci:
  autoupdate_schedule: monthly

repos:
- repo: https://github.com/pre-commit/pre-commit-hooks
  rev: v4.4.0
  hooks:
  - id: check-yaml
  - id: fix-encoding-pragma
    args:
    - --remove
  - id: end-of-file-fixer
  - id: trailing-whitespace
  - id: check-added-large-files
    args: ['--maxkb=500']

- repo: https://github.com/psf/black
  rev: 23.3.0
  hooks:
  - id: black

- repo: https://github.com/asottile/blacken-docs
  rev: 1.13.0
  hooks:
  - id: blacken-docs
    additional_dependencies: [black==23.1.0]
    exclude: README.md

- repo: https://github.com/pycqa/isort
  rev: 5.12.0
  hooks:
  - id: isort
    name: isort (python)
    args:
    - --profile=black

- repo: https://github.com/asottile/pyupgrade
<<<<<<< HEAD
  rev: v3.3.2
=======
  rev: v3.4.0
>>>>>>> cdff977d
  hooks:
    - id: pyupgrade
      args: [--py38-plus]

- repo: https://github.com/PyCQA/autoflake
  rev: v2.1.1
  hooks:
    - id: autoflake
      args:
        - --in-place
        - --remove-unused-variables
        - --remove-all-unused-imports
        - --expand-star-imports
        - --ignore-init-module-imports

- repo: https://github.com/pycqa/pydocstyle
  rev: 6.3.0  # pick a git hash / tag to point to
  hooks:
  - id: pydocstyle
    files: ^src/sparselm/
    args:
      - --convention=google
      - --add-ignore=D107

- repo: https://github.com/pre-commit/pygrep-hooks
  rev: v1.10.0
  hooks:
  - id: rst-backticks
  - id: rst-directive-colons
  - id: rst-inline-touching-normal<|MERGE_RESOLUTION|>--- conflicted
+++ resolved
@@ -38,11 +38,7 @@
     - --profile=black
 
 - repo: https://github.com/asottile/pyupgrade
-<<<<<<< HEAD
-  rev: v3.3.2
-=======
   rev: v3.4.0
->>>>>>> cdff977d
   hooks:
     - id: pyupgrade
       args: [--py38-plus]
